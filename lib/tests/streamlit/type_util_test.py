# Copyright (c) Streamlit Inc. (2018-2022) Snowflake Inc. (2022)
#
# Licensed under the Apache License, Version 2.0 (the "License");
# you may not use this file except in compliance with the License.
# You may obtain a copy of the License at
#
#     http://www.apache.org/licenses/LICENSE-2.0
#
# Unless required by applicable law or agreed to in writing, software
# distributed under the License is distributed on an "AS IS" BASIS,
# WITHOUT WARRANTIES OR CONDITIONS OF ANY KIND, either express or implied.
# See the License for the specific language governing permissions and
# limitations under the License.

import unittest
from collections import namedtuple
from datetime import date
from decimal import Decimal
from typing import Any
from unittest.mock import patch

import numpy as np
import pandas as pd
import plotly.graph_objs as go
import pytest
from pandas.api.types import infer_dtype
from parameterized import parameterized

from streamlit import type_util
from streamlit.type_util import (
    DataFormat,
    convert_anything_to_df,
    data_frame_to_bytes,
    fix_arrow_incompatible_column_types,
    is_bytes_like,
    is_snowpark_data_object,
    to_bytes,
)
from tests.streamlit.data_mocks import (
    BASE_TYPES_DF,
    DATETIME_TYPES_DF,
    INTERVAL_TYPES_DF,
    LIST_TYPES_DF,
    NUMBER_TYPES_DF,
    PERIOD_TYPES_DF,
    SHARED_TEST_CASES,
    SPECIAL_TYPES_DF,
    UNSUPPORTED_TYPES_DF,
    TestCaseMetadata,
    TestObject,
)
from tests.streamlit.snowpark_mocks import DataFrame as SnowparkDataFrame
from tests.streamlit.snowpark_mocks import Row as SnowparkRow
from tests.testutil import create_snowpark_session


class TypeUtilTest(unittest.TestCase):
    def test_list_is_plotly_chart(self):
        trace0 = go.Scatter(x=[1, 2, 3, 4], y=[10, 15, 13, 17])
        trace1 = go.Scatter(x=[1, 2, 3, 4], y=[16, 5, 11, 9])
        data = [trace0, trace1]

        res = type_util.is_plotly_chart(data)
        self.assertTrue(res)

    def test_data_dict_is_plotly_chart(self):
        trace0 = go.Scatter(x=[1, 2, 3, 4], y=[10, 15, 13, 17])
        trace1 = go.Scatter(x=[1, 2, 3, 4], y=[16, 5, 11, 9])
        d = {"data": [trace0, trace1]}

        res = type_util.is_plotly_chart(d)
        self.assertTrue(res)

    def test_dirty_data_dict_is_not_plotly_chart(self):
        trace0 = go.Scatter(x=[1, 2, 3, 4], y=[10, 15, 13, 17])
        trace1 = go.Scatter(x=[1, 2, 3, 4], y=[16, 5, 11, 9])
        d = {"data": [trace0, trace1], "foo": "bar"}  # Illegal property!

        res = type_util.is_plotly_chart(d)
        self.assertFalse(res)

    def test_layout_dict_is_not_plotly_chart(self):
        d = {
            # Missing a component with a graph object!
            "layout": {"width": 1000}
        }

        res = type_util.is_plotly_chart(d)
        self.assertFalse(res)

    def test_fig_is_plotly_chart(self):
        trace1 = go.Scatter(x=[1, 2, 3, 4], y=[16, 5, 11, 9])

        # Plotly 3.7 needs to read the config file at /home/.plotly when
        # creating an image. So let's mock that part of the Figure creation:
        with patch("plotly.offline.offline._get_jconfig") as mock:
            mock.return_value = {}
            fig = go.Figure(data=[trace1])

        res = type_util.is_plotly_chart(fig)
        self.assertTrue(res)

    def test_is_namedtuple(self):
        Boy = namedtuple("Boy", ("name", "age"))
        John = Boy("John", "29")

        res = type_util.is_namedtuple(John)
        self.assertTrue(res)

    def test_to_bytes(self):
        bytes_obj = b"some bytes"
        self.assertTrue(is_bytes_like(bytes_obj))
        self.assertIsInstance(to_bytes(bytes_obj), bytes)

        bytearray_obj = bytearray("a bytearray string", "utf-8")
        self.assertTrue(is_bytes_like(bytearray_obj))
        self.assertIsInstance(to_bytes(bytearray_obj), bytes)

        string_obj = "a normal string"
        self.assertFalse(is_bytes_like(string_obj))
        with self.assertRaises(RuntimeError):
            to_bytes(string_obj)  # type: ignore

    def test_data_frame_with_dtype_values_to_bytes(self):
        df1 = pd.DataFrame(["foo", "bar"])
        df2 = pd.DataFrame(df1.dtypes)

        try:
            data_frame_to_bytes(df2)
        except Exception as ex:
            self.fail(f"Converting dtype dataframes to Arrow should not fail: {ex}")

    @parameterized.expand(
        SHARED_TEST_CASES,
    )
    def test_convert_anything_to_df(
        self,
        input_data: Any,
        metadata: TestCaseMetadata,
    ):
        """Test that `convert_anything_to_df` correctly converts
        a variety of types to a DataFrame.
        """
        converted_df = type_util.convert_anything_to_df(input_data)
        self.assertEqual(converted_df.shape[0], metadata.expected_rows)
        self.assertEqual(converted_df.shape[1], metadata.expected_cols)

    def test_convert_anything_to_df_ensure_copy(self):
        """Test that `convert_anything_to_df` creates a copy of the original
        dataframe if `ensure_copy` is True.
        """
        orginal_df = pd.DataFrame(
            {
                "integer": [1, 2, 3],
                "float": [1.0, 2.1, 3.2],
                "string": ["foo", "bar", None],
            },
            index=[1.0, "foo", 3],
        )

        converted_df = convert_anything_to_df(orginal_df, ensure_copy=True)
        # Apply a change
        converted_df["integer"] = [4, 5, 6]
        # Ensure that the original dataframe is not changed
        self.assertEqual(orginal_df["integer"].to_list(), [1, 2, 3])

        converted_df = convert_anything_to_df(orginal_df, ensure_copy=False)
        # Apply a change
        converted_df["integer"] = [4, 5, 6]
        # The original dataframe should be changed here since ensure_copy is False
        self.assertEqual(orginal_df["integer"].to_list(), [4, 5, 6])

    def test_convert_anything_to_df_supports_key_value_dicts(self):
        """Test that `convert_anything_to_df` correctly converts
        key-value dicts to a dataframe.
        """
        data = {"a": 1, "b": 2}
        df = convert_anything_to_df(data)
        pd.testing.assert_frame_equal(df, pd.DataFrame.from_dict(data, orient="index"))

<<<<<<< HEAD
    def test_convert_anything_to_df_passes_styler_through(self):
        """Test that `convert_anything_to_df` correctly passes Stylers through."""
        original_df = pd.DataFrame(
            {
                "integer": [1, 2, 3],
                "float": [1.0, 2.1, 3.2],
                "string": ["foo", "bar", None],
            },
            index=[1.0, "foo", 3],
        )

        original_styler = original_df.style.highlight_max(axis=0)

        out = convert_anything_to_df(original_styler, allow_styler=True)
        self.assertEqual(original_styler, out)
        self.assertEqual(id(original_df), id(out.data))

    def test_convert_anything_to_df_clones_stylers(self):
        """Test that `convert_anything_to_df` correctly clones Stylers."""
        original_df = pd.DataFrame(
            {
                "integer": [1, 2, 3],
                "float": [1.0, 2.1, 3.2],
                "string": ["foo", "bar", None],
            },
            index=[1.0, "foo", 3],
        )

        original_styler = original_df.style.highlight_max(axis=0)

        out = convert_anything_to_df(
            original_styler, allow_styler=True, ensure_copy=True
        )
        self.assertNotEqual(original_styler, out)
        self.assertNotEqual(id(original_df), id(out.data))
        pd.testing.assert_frame_equal(original_df, out.data)

    def test_convert_anything_to_df_converts_stylers(self):
        """Test that `convert_anything_to_df` correctly converts Stylers to DF, without cloning the
        data.
        """
        original_df = pd.DataFrame(
            {
                "integer": [1, 2, 3],
                "float": [1.0, 2.1, 3.2],
                "string": ["foo", "bar", None],
            },
            index=[1.0, "foo", 3],
        )

        original_styler = original_df.style.highlight_max(axis=0)

        out = convert_anything_to_df(original_styler, allow_styler=False)
        self.assertNotEqual(id(original_styler), id(out))
        self.assertEqual(id(original_df), id(out))
        pd.testing.assert_frame_equal(original_df, out)

    def test_convert_anything_to_df_converts_stylers_and_clones_data(self):
        """Test that `convert_anything_to_df` correctly converts Stylers to DF, cloning the data."""
        original_df = pd.DataFrame(
            {
                "integer": [1, 2, 3],
                "float": [1.0, 2.1, 3.2],
                "string": ["foo", "bar", None],
            },
            index=[1.0, "foo", 3],
        )

        original_styler = original_df.style.highlight_max(axis=0)

        out = convert_anything_to_df(
            original_styler, allow_styler=False, ensure_copy=True
        )
        self.assertNotEqual(id(original_styler), id(out))
        self.assertNotEqual(id(original_df), id(out))
        pd.testing.assert_frame_equal(original_df, out)
=======
    def test_convert_anything_to_df_calls_to_pandas_when_available(self):
        class DataFrameIsh:
            def to_pandas(self):
                return pd.DataFrame([])

        converted = convert_anything_to_df(DataFrameIsh())
        assert isinstance(converted, pd.DataFrame)
        assert converted.empty
>>>>>>> 10653ece

    @parameterized.expand(
        [
            # Complex numbers:
            (pd.Series([1 + 2j, 3 + 4j, 5 + 6 * 1j], dtype=np.complex64), True),
            (pd.Series([1 + 2j, 3 + 4j, 5 + 6 * 1j], dtype=np.complex128), True),
            # Timedelta:
            (pd.Series([pd.Timedelta("1 days"), pd.Timedelta("2 days")]), True),
            # Mixed-integer types:
            (pd.Series([1, 2, "3"]), True),
            # Mixed:
            (pd.Series([1, 2.1, "3", True]), True),
            # timedelta64
            (pd.Series([np.timedelta64(1, "D"), np.timedelta64(2, "D")]), True),
            # Frozenset:
            (pd.Series([frozenset([1, 2]), frozenset([3, 4])]), True),
            # Dicts:
            (pd.Series([{"a": 1}, {"b": 2}]), True),
            # Complex types:
            (pd.Series([TestObject(), TestObject()]), True),
            # Supported types:
            (pd.Series([1, 2, 3]), False),
            (pd.Series([1, 2, 3.0]), False),
            (pd.Series(["foo", "bar"]), False),
            (pd.Series([True, False, None]), False),
            (pd.Series(["foo", "bar", None]), False),
            (pd.Series([[1, 2], [3, 4]]), False),
            (pd.Series(["a", "b", "c", "a"], dtype="category"), False),
            (pd.Series([date(2020, 1, 1), date(2020, 1, 2)]), False),
            (pd.Series([Decimal("1.1"), Decimal("2.2")]), False),
        ]
    )
    def test_is_colum_type_arrow_incompatible(
        self, column: pd.Series, incompatible: bool
    ):
        self.assertEqual(
            type_util.is_colum_type_arrow_incompatible(column),
            incompatible,
            f"Expected {column} to be {'incompatible' if incompatible else 'compatible'} with Arrow.",
        )

    @parameterized.expand(
        [
            # Complex numbers:
            (pd.Series([1 + 2j, 3 + 4j, 5 + 6 * 1j]), True),
            # Timedelta:
            (pd.Series([pd.Timedelta("1 days"), pd.Timedelta("2 days")]), True),
            # Mixed-integer types:
            (pd.Series([1, 2, "3"]), True),
            # Mixed:
            (pd.Series([1, 2.1, "3", True]), True),
            # timedelta64
            (pd.Series([np.timedelta64(1, "D"), np.timedelta64(2, "D")]), True),
            # Frozenset:
            (pd.Series([frozenset([1, 2]), frozenset([3, 4])]), True),
            # Dicts:
            (pd.Series([{"a": 1}, {"b": 2}]), True),
            # Complex types:
            (pd.Series([TestObject(), TestObject()]), True),
            # Supported types:
            (pd.Series([1, 2, 3]), False),
            (pd.Series([1, 2, 3.0]), False),
            (pd.Series(["foo", "bar"]), False),
            (pd.Series([True, False, None]), False),
            (pd.Series(["foo", "bar", None]), False),
            (pd.Series([[1, 2], [3, 4]]), False),
            (pd.Series(["a", "b", "c", "a"], dtype="category"), False),
            (pd.Series([date(2020, 1, 1), date(2020, 1, 2)]), False),
            (pd.Series([Decimal("1.1"), Decimal("2.2")]), False),
        ]
    )
    def test_fix_arrow_incompatible_column_types(
        self, column: pd.Series, incompatible: bool
    ):
        """Test that `fix_arrow_incompatible_column_types` correctly fixes
        columns containing unsupported types by converting them to string and
        leaves supported columns unchanged.
        """
        df = pd.DataFrame({"c1": column})
        fixed_df = fix_arrow_incompatible_column_types(df)
        col_dtype = fixed_df["c1"].dtype
        inferred_type = infer_dtype(fixed_df["c1"])

        if incompatible:
            # Column should have been converted to string.
            self.assertEqual(col_dtype, "object")
            self.assertEqual(inferred_type, "string")
        else:
            # Column should have the original type.
            self.assertEqual(col_dtype, df["c1"].dtype)
            self.assertEqual(inferred_type, infer_dtype(df["c1"]))

    def test_fix_no_columns(self):
        """Test that `fix_arrow_incompatible_column_types` does not
        modify a DataFrame if all columns are compatible with Arrow.
        """

        df = pd.DataFrame(
            {
                "integer": [1, 2, 3],
                "float": [1.1, 2.2, 3.3],
                "string": ["foo", "bar", None],
                "boolean": [True, False, None],
            }
        )

        fixed_df = fix_arrow_incompatible_column_types(df)
        pd.testing.assert_frame_equal(df, fixed_df)

    def test_fix_mixed_column_types(self):
        """Test that `fix_arrow_incompatible_column_types` correctly fixes
        columns containing mixed types by converting them to string.
        """
        df = pd.DataFrame(
            {
                "mixed-integer": [1, "foo", 3],
                "mixed": [1.0, "foo", 3],
                "integer": [1, 2, 3],
                "float": [1.0, 2.1, 3.2],
                "string": ["foo", "bar", None],
            },
            index=[1.0, "foo", 3],
        )

        fixed_df = fix_arrow_incompatible_column_types(df)

        self.assertEqual(infer_dtype(fixed_df["mixed-integer"]), "string")
        self.assertEqual(infer_dtype(fixed_df["mixed"]), "string")
        self.assertEqual(infer_dtype(fixed_df["integer"]), "integer")
        self.assertEqual(infer_dtype(fixed_df["float"]), "floating")
        self.assertEqual(infer_dtype(fixed_df["string"]), "string")
        self.assertEqual(infer_dtype(fixed_df.index), "string")

        self.assertEqual(
            str(fixed_df.dtypes),
            """mixed-integer     object
mixed             object
integer            int64
float            float64
string            object
dtype: object""",
        )

    def test_data_frame_with_unsupported_column_types(self):
        """Test that `data_frame_to_bytes` correctly handles dataframes
        with unsupported column types by converting those types to string.
        """
        df = pd.DataFrame(
            {
                "mixed-integer": [1, "foo", 3],
                "mixed": [1.0, "foo", 3],
                "complex": [1 + 2j, 3 + 4j, 5 + 6 * 1j],
                "integer": [1, 2, 3],
                "float": [1.0, 2.1, 3.2],
                "string": ["foo", "bar", None],
            },
            index=[1.0, "foo", 3],
        )

        try:
            data_frame_to_bytes(df)
        except Exception as ex:
            self.fail(
                "No exception should have been thrown here. "
                f"Unsupported types of this dataframe should have been automatically fixed: {ex}"
            )

    @parameterized.expand(
        [
            (BASE_TYPES_DF,),
            (DATETIME_TYPES_DF,),
            (INTERVAL_TYPES_DF,),
            (LIST_TYPES_DF,),
            (PERIOD_TYPES_DF,),
            (NUMBER_TYPES_DF,),
            (SPECIAL_TYPES_DF,),
            (UNSUPPORTED_TYPES_DF,),
        ]
    )
    def test_data_frame_to_bytes(
        self,
        input_df: pd.DataFrame,
    ):
        """Test that `data_frame_to_bytes` correctly converts
        DataFrames with a variety of types to Arrow.
        """
        try:
            data_frame_to_bytes(input_df)
        except Exception as ex:
            self.fail(
                "No exception should have been thrown here. "
                f"Unsupported types of this dataframe should have been automatically fixed: {ex}"
            )

    def test_is_snowpark_dataframe(self):
        df = pd.DataFrame(
            {
                "mixed-integer": [1, "foo", 3],
                "mixed": [1.0, "foo", 3],
                "complex": [1 + 2j, 3 + 4j, 5 + 6 * 1j],
                "integer": [1, 2, 3],
                "float": [1.0, 2.1, 3.2],
                "string": ["foo", "bar", None],
            },
            index=[1.0, "foo", 3],
        )

        # pandas dataframe should not be SnowparkDataFrame
        self.assertFalse(is_snowpark_data_object(df))

        # if snowflake.snowpark.dataframe.DataFrame def is_snowpark_data_object should return true
        self.assertTrue(is_snowpark_data_object(SnowparkDataFrame()))

        # any object should not be snowpark dataframe
        self.assertFalse(is_snowpark_data_object("any text"))
        self.assertFalse(is_snowpark_data_object(123))

        class DummyClass:
            """DummyClass for testing purposes"""

        self.assertFalse(is_snowpark_data_object(DummyClass()))

        # empty list should not be snowpark dataframe
        self.assertFalse(is_snowpark_data_object(list()))

        # list with items should not be snowpark dataframe
        self.assertFalse(
            is_snowpark_data_object(
                [
                    "any text",
                ]
            )
        )
        self.assertFalse(
            is_snowpark_data_object(
                [
                    123,
                ]
            )
        )
        self.assertFalse(
            is_snowpark_data_object(
                [
                    DummyClass(),
                ]
            )
        )
        self.assertFalse(
            is_snowpark_data_object(
                [
                    df,
                ]
            )
        )

        # list with SnowparkRow should be SnowparkDataframe
        self.assertTrue(
            is_snowpark_data_object(
                [
                    SnowparkRow(),
                ]
            )
        )

    @pytest.mark.require_snowflake
    def test_is_snowpark_dataframe_integration(self):
        with create_snowpark_session() as snowpark_session:
            self.assertTrue(
                is_snowpark_data_object(snowpark_session.sql("SELECT 40+2 as COL1"))
            )
            self.assertTrue(
                is_snowpark_data_object(
                    snowpark_session.sql("SELECT 40+2 as COL1").collect()
                )
            )
            self.assertTrue(
                is_snowpark_data_object(
                    snowpark_session.sql("SELECT 40+2 as COL1").cache_result()
                )
            )

    @parameterized.expand(
        SHARED_TEST_CASES,
    )
    def test_determine_data_format(
        self,
        input_data: Any,
        metadata: TestCaseMetadata,
    ):
        """Test that `determine_data_format` correctly determines the
        data format of a variety of data structures/types.
        """
        data_format = type_util.determine_data_format(input_data)
        self.assertEqual(
            data_format,
            metadata.expected_data_format,
            f"{str(input_data)} is expected to be {metadata.expected_data_format} but was {data_format}.",
        )

    @parameterized.expand(
        SHARED_TEST_CASES,
    )
    def test_convert_df_to_data_format(
        self,
        input_data: Any,
        metadata: TestCaseMetadata,
    ):
        """Test that `convert_df_to_data_format` correctly converts a
        DataFrame to the specified data format.
        """
        converted_df = type_util.convert_anything_to_df(input_data)
        self.assertEqual(converted_df.shape[0], metadata.expected_rows)
        self.assertEqual(converted_df.shape[1], metadata.expected_cols)

        if metadata.expected_data_format == DataFormat.UNKNOWN:
            with self.assertRaises(ValueError):
                type_util.convert_df_to_data_format(
                    converted_df, metadata.expected_data_format
                )
            # We don't have to do any other tests for unknown data formats.
        else:
            converted_data = type_util.convert_df_to_data_format(
                converted_df, metadata.expected_data_format
            )

            # Some data formats are converted to DataFrames instead of
            # the original data type/structure.
            if metadata.expected_data_format in [
                DataFormat.SNOWPARK_OBJECT,
                DataFormat.PYSPARK_OBJECT,
                DataFormat.PANDAS_INDEX,
                DataFormat.PANDAS_STYLER,
                DataFormat.EMPTY,
            ]:
                assert isinstance(converted_data, pd.DataFrame)
                self.assertEqual(converted_data.shape[0], metadata.expected_rows)
                self.assertEqual(converted_data.shape[1], metadata.expected_cols)
            else:
                self.assertEqual(type(converted_data), type(input_data))
                # Sets in python are unordered, so we can't compare them this way.
                if metadata.expected_data_format != DataFormat.SET_OF_VALUES:
                    self.assertEqual(str(converted_data), str(input_data))
                    pd.testing.assert_frame_equal(
                        converted_df, type_util.convert_anything_to_df(converted_data)
                    )

    def test_convert_df_to_data_format_with_unknown_data_format(self):
        """Test that `convert_df_to_data_format` raises a ValueError when
        passed an unknown data format.
        """
        with self.assertRaises(ValueError):
            type_util.convert_df_to_data_format(
                pd.DataFrame({"a": [1, 2, 3]}), DataFormat.UNKNOWN
            )

    def test_convert_df_with_missing_values(self):
        """Test that `convert_df_to_data_format` correctly converts
        all types of missing values to None.
        """

        # Add dataframe with different missing values:
        df = pd.DataFrame(
            {
                "missing": [None, pd.NA, np.nan, pd.NaT],
            }
        )

        self.assertEqual(
            type_util.convert_df_to_data_format(df, DataFormat.LIST_OF_VALUES),
            [None, None, None, None],
        )
        self.assertEqual(
            type_util.convert_df_to_data_format(df, DataFormat.TUPLE_OF_VALUES),
            (None, None, None, None),
        )
        self.assertEqual(
            type_util.convert_df_to_data_format(df, DataFormat.SET_OF_VALUES),
            {None},
        )
        self.assertEqual(
            type_util.convert_df_to_data_format(df, DataFormat.LIST_OF_ROWS),
            [
                [None],
                [None],
                [None],
                [None],
            ],
        )
        self.assertEqual(
            type_util.convert_df_to_data_format(df, DataFormat.LIST_OF_RECORDS),
            [
                {"missing": None},
                {"missing": None},
                {"missing": None},
                {"missing": None},
            ],
        )
        self.assertEqual(
            type_util.convert_df_to_data_format(df, DataFormat.COLUMN_VALUE_MAPPING),
            {
                "missing": [None, None, None, None],
            },
        )
        self.assertEqual(
            type_util.convert_df_to_data_format(df, DataFormat.COLUMN_INDEX_MAPPING),
            {"missing": {0: None, 1: None, 2: None, 3: None}},
        )
        self.assertEqual(
            type_util.convert_df_to_data_format(df, DataFormat.KEY_VALUE_DICT),
            {0: None, 1: None, 2: None, 3: None},
        )<|MERGE_RESOLUTION|>--- conflicted
+++ resolved
@@ -178,7 +178,6 @@
         df = convert_anything_to_df(data)
         pd.testing.assert_frame_equal(df, pd.DataFrame.from_dict(data, orient="index"))
 
-<<<<<<< HEAD
     def test_convert_anything_to_df_passes_styler_through(self):
         """Test that `convert_anything_to_df` correctly passes Stylers through."""
         original_df = pd.DataFrame(
@@ -255,7 +254,7 @@
         self.assertNotEqual(id(original_styler), id(out))
         self.assertNotEqual(id(original_df), id(out))
         pd.testing.assert_frame_equal(original_df, out)
-=======
+
     def test_convert_anything_to_df_calls_to_pandas_when_available(self):
         class DataFrameIsh:
             def to_pandas(self):
@@ -264,7 +263,6 @@
         converted = convert_anything_to_df(DataFrameIsh())
         assert isinstance(converted, pd.DataFrame)
         assert converted.empty
->>>>>>> 10653ece
 
     @parameterized.expand(
         [
