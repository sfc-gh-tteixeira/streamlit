# Copyright (c) Streamlit Inc. (2018-2022) Snowflake Inc. (2022)
#
# Licensed under the Apache License, Version 2.0 (the "License");
# you may not use this file except in compliance with the License.
# You may obtain a copy of the License at
#
#     http://www.apache.org/licenses/LICENSE-2.0
#
# Unless required by applicable law or agreed to in writing, software
# distributed under the License is distributed on an "AS IS" BASIS,
# WITHOUT WARRANTIES OR CONDITIONS OF ANY KIND, either express or implied.
# See the License for the specific language governing permissions and
# limitations under the License.

"""A wrapper for simple PyDeck scatter charts."""

import copy
import json
from typing import (
    TYPE_CHECKING,
    Any,
    Collection,
    Dict,
    Iterable,
    Optional,
    Set,
    Tuple,
    Union,
    cast,
)

import pandas as pd
from typing_extensions import Final, TypeAlias

import streamlit.elements.deck_gl_json_chart as deck_gl_json_chart
from streamlit import config, type_util
from streamlit.color_util import Color, IntColorTuple, is_color_like, to_int_color_tuple
from streamlit.errors import StreamlitAPIException
from streamlit.proto.DeckGlJsonChart_pb2 import DeckGlJsonChart as DeckGlJsonChartProto
from streamlit.runtime.metrics_util import gather_metrics

if TYPE_CHECKING:
    from pandas.io.formats.style import Styler

    from streamlit.delta_generator import DeltaGenerator


Data: TypeAlias = Union[
    pd.DataFrame,
    "Styler",
    Iterable[Any],
    Dict[Any, Any],
    None,
]

# Map used as the basis for st.map.
_DEFAULT_MAP: Final[Dict[str, Any]] = dict(deck_gl_json_chart.EMPTY_MAP)

# Other default parameters for st.map.
_DEFAULT_LAT_COL_NAMES: Final = {"lat", "latitude", "LAT", "LATITUDE"}
_DEFAULT_LON_COL_NAMES: Final = {"lon", "longitude", "LON", "LONGITUDE"}
_DEFAULT_COLOR: Final = (200, 30, 0, 160)
_DEFAULT_SIZE: Final = 100
_DEFAULT_ZOOM_LEVEL: Final = 12
_ZOOM_LEVELS: Final = [
    360,
    180,
    90,
    45,
    22.5,
    11.25,
    5.625,
    2.813,
    1.406,
    0.703,
    0.352,
    0.176,
    0.088,
    0.044,
    0.022,
    0.011,
    0.005,
    0.003,
    0.001,
    0.0005,
    0.00025,
]


class MapMixin:
    @gather_metrics("map")
    def map(
        self,
        data: Data = None,
        *,
        latitude: Optional[str] = None,
        longitude: Optional[str] = None,
        color: Union[None, str, Color] = None,
        size: Union[None, str, float] = None,
        zoom: Optional[int] = None,
        use_container_width: bool = True,
    ) -> "DeltaGenerator":
        """Display a map with a scatterplot overlayed onto it.

        This is a wrapper around ``st.pydeck_chart`` to quickly create
        scatterplot charts on top of a map, with auto-centering and auto-zoom.

        When using this command, Mapbox provides the map tiles to render map
        content. Note that Mapbox is a third-party product, the use of which is
        governed by Mapbox's Terms of Use.

        Mapbox requires users to register and provide a token before users can
        request map tiles. Currently, Streamlit provides this token for you, but
        this could change at any time. We strongly recommend all users create and
        use their own personal Mapbox token to avoid any disruptions to their
        experience. You can do this with the ``mapbox.token`` config option.

        To get a token for yourself, create an account at https://mapbox.com.
        For more info on how to set config options, see
        https://docs.streamlit.io/library/advanced-features/configuration

        Parameters
        ----------
        data : pandas.DataFrame, pandas.Styler, pyarrow.Table, numpy.ndarray,
            pyspark.sql.DataFrame, snowflake.snowpark.dataframe.DataFrame,
            snowflake.snowpark.table.Table, Iterable, dict, or None
            The data to be plotted.

        latitude : str or None
            The name of the column containing the latitude coordinates of
            the datapoints in the chart. This argument can only be supplied
            by keyword.

            If None, the latitude data will come from any column named 'lat',
            'latitude', 'LAT', or 'LATITUDE'.

        longitude : str or None
            The name of the column containing the longitude coordinates of
            the datapoints in the chart. This argument can only be supplied
            by keyword.

            If None, the longitude data will come from any column named 'lon',
            'longitude', 'LON', or 'LONGITUDE'.

        color : str or tuple or None
            The color of the circles representing each datapoint. This argument
            can only be supplied by keyword.

            Can be:
            - None, to use the default color.
            - A hex string like "#ffaa00" or "#ffaa0088".
            - An RGB or RGBA tuple with the red, green, blue, and alpha
              components specified as ints from 0 to 255 or floats from 0.0 to
              1.0.
            - The name of the column to use for the color. Cells in this column
              should contain colors represented as a hex string or color tuple,
              as described above.

        size : str or float or None
            The size of the circles representing each point, in meters. This
            argument can only be supplied by keyword.

            This can be:

            - None, to use the default size.
            - A number like 100, to specify a single size to use for all
              datapoints.
            - The name of the column to use for the size. This allows each
              datapoint to be represented by a circle of a different size.

        zoom : int
            Zoom level as specified in
            https://wiki.openstreetmap.org/wiki/Zoom_levels.
            This argument can only be supplied by keyword.

        use_container_width: bool
            If True, set the chart width to the column width. This takes
            precedence over the width argument.
            This argument can only be supplied by keyword.

        Example
        -------
        >>> import streamlit as st
        >>> import pandas as pd
        >>> import numpy as np
        >>>
        >>> df = pd.DataFrame(
        ...     np.random.randn(1000, 2) / [50, 50] + [37.76, -122.4],
        ...     columns=['lat', 'lon'])
        ...
        >>> st.map(df)

        .. output::
           https://doc-map.streamlit.app/
           height: 650px

        You can also customize the size and color of the datapoints:

        >>> st.map(df, size=20, color='#0044ff')

        And, finally, you can choose different columns to use for the latitude
        and longitude components, as well as set size and color of each
        datapoint dynamically based on other columns:

        ... df = pd.DataFrame({
        ...     "col1": np.random.randn(1000) / 50 + 37.76,
        ...     "col2": np.random.randn(1000) / 50 + -122.4,
        ...     "col3": np.random.randn(1000) * 100,
        ...     "col4": np.random.rand(1000, 4).tolist(),
        ... }
        ...
        >>> st.map(df,
        ...     latitude='col1',
        ...     longitude='col2',
        ...     size='col3',
        ...     color='col4')

        """
        # This feature was turned off while we investigate why different
        # map styles cause DeckGL to crash.
        #
        # For reference, this was the docstring for map_style:
        #
        #   map_style : str or None
        #       One of Mapbox's map style URLs. A full list can be found here:
        #       https://docs.mapbox.com/api/maps/styles/#mapbox-styles
        #
        #       This feature requires a Mapbox token. See the top of these docs
        #       for information on how to get one and set it up in Streamlit.
        #
        map_style = None

        map_proto = DeckGlJsonChartProto()
        map_proto.json = to_deckgl_json(
            data, latitude, longitude, size, color, map_style, zoom
        )
        map_proto.use_container_width = use_container_width
        return self.dg._enqueue("deck_gl_json_chart", map_proto)

    @property
    def dg(self) -> "DeltaGenerator":
        """Get our DeltaGenerator."""
        return cast("DeltaGenerator", self)


def to_deckgl_json(
    data: Data,
    lat: Optional[str],
    lon: Optional[str],
    size: Union[None, str, float],
    color: Union[None, str, Collection[float]],
    map_style: Optional[str],
    zoom: Optional[int],
) -> str:
    if data is None:
        return json.dumps(_DEFAULT_MAP)

    # TODO(harahu): iterables don't have the empty attribute. This is either
    # a bug, or the documented data type is too broad. One or the other
    # should be addressed
    if hasattr(data, "empty") and data.empty:
        return json.dumps(_DEFAULT_MAP)

    df = type_util.convert_anything_to_df(data)

    lat_col_name = _get_lat_or_lon_col_name(df, "latitude", lat, _DEFAULT_LAT_COL_NAMES)
    lon_col_name = _get_lat_or_lon_col_name(
        df, "longitude", lon, _DEFAULT_LON_COL_NAMES
    )
    size_arg, size_col_name = _get_value_and_col_name(df, size, _DEFAULT_SIZE)
    color_arg, color_col_name = _get_value_and_col_name(df, color, _DEFAULT_COLOR)

    # Drop columns we're not using.
    # (Sort for tests)
    used_columns = sorted(
        [
            c
            for c in {lat_col_name, lon_col_name, size_col_name, color_col_name}
            if c is not None
        ]
    )
    df = df[used_columns]

    color_arg = _convert_color_arg_or_column(df, color_arg, color_col_name)

    zoom, center_lat, center_lon = _get_viewport_details(
        df, lat_col_name, lon_col_name, zoom
    )

    default = copy.deepcopy(_DEFAULT_MAP)
    default["initialViewState"]["latitude"] = center_lat
    default["initialViewState"]["longitude"] = center_lon
    default["initialViewState"]["zoom"] = zoom
    default["layers"] = [
        {
            "@@type": "ScatterplotLayer",
            "getPosition": f"@@=[{lon_col_name}, {lat_col_name}]",
            "getRadius": size_arg,
            "radiusMinPixels": 3,
            "radiusUnits": "meters",
            "getFillColor": color_arg,
            "data": df.to_dict("records"),
        }
    ]

    if map_style:
        if not config.get_option("mapbox.token"):
            raise StreamlitAPIException(
                "You need a Mapbox token in order to select a map type. "
                "Refer to the docs for st.map for more information."
            )
        default["mapStyle"] = map_style

    return json.dumps(default)


def _get_lat_or_lon_col_name(
    data: pd.DataFrame,
    human_readable_name: str,
    col_name_from_user: Optional[str],
    default_col_names: Set[str],
) -> str:
    """Returns the column name to be used for latitude or longitude."""

    if isinstance(col_name_from_user, str) and col_name_from_user in data.columns:
        col_name = col_name_from_user

    else:
        # Try one of the default col_names:
        candidate_col_name = None

        for c in default_col_names:
            if c in data.columns:
                candidate_col_name = c
                break

        if candidate_col_name is None:
            formatted_allowed_col_name = ", ".join(map(repr, sorted(default_col_names)))
            formmated_col_names = ", ".join(map(repr, list(data.columns)))

            raise StreamlitAPIException(
                f"Map data must contain a {human_readable_name} column named: "
                f"{formatted_allowed_col_name}. Existing columns: {formmated_col_names}"
            )
        else:
            col_name = candidate_col_name

    # Check that the column is well-formed.
    # IMPLEMENTATION NOTE: We can't use isnull().values.any() because .values can return
    # ExtensionArrays, which don't have a .any() method.
    # (Read about ExtensionArrays here: # https://pandas.pydata.org/community/blog/extension-arrays.html)
    # However, after a performance test I found the solution below runs basically as
    # fast as .values.any().
    if any(data[col_name].isnull().array):
        raise StreamlitAPIException(
            f"Column {col_name} is not allowed to contain null values, such "
            "as NaN, NaT, or None."
        )

    return col_name


def _get_value_and_col_name(
    data: pd.DataFrame,
    value_or_name: Any,
    default_value: Any,
) -> Tuple[Any, Optional[str]]:
    """Take a value_or_name passed in by the Streamlit developer and return a PyDeck
    argument and column name for that property.

    This is used for the size and color properties of the chart.

    Example:
    - If the user passes size=None, this returns the default size value and no column.
    - If the user passes size=42, this returns 42 and no column.
    - If the user passes size="my_col_123", this returns "@@=my_col_123" and "my_col_123".
    """

    pydeck_arg: Union[str, float]

    if isinstance(value_or_name, str) and value_or_name in data.columns:
        col_name = value_or_name
        pydeck_arg = f"@@={col_name}"
    else:
        col_name = None

        if value_or_name is None:
            pydeck_arg = default_value
        else:
            pydeck_arg = value_or_name

    return pydeck_arg, col_name


def _convert_color_arg_or_column(
    data: pd.DataFrame,
    color_arg: Union[str, Color],
    color_col_name: Optional[str],
) -> Union[None, str, IntColorTuple]:
    """Converts color to a format accepted by PyDeck.

    For example:
    - If color_arg is "#fff", then returns (255, 255, 255, 255).
    - If color_col_name is "my_col_123", then it converts everything in column my_col_123 to
      an accepted color format such as (0, 100, 200, 255).

    NOTE: This function mutates the data argument.
    """

    color_arg_out: Union[None, str, IntColorTuple] = None

    if color_col_name is not None:
        # Convert color column to the right format.
        if len(data[color_col_name]) > 0 and is_color_like(data[color_col_name][0]):
<<<<<<< HEAD
            data[color_col_name] = data[color_col_name].apply(to_int_color_tuple)
=======
            # Use .loc[] to avoid a SettingWithCopyWarning in some cases.
            data.loc[:, color_col_name] = data.loc[:, color_col_name].map(
                to_int_color_tuple
            )
>>>>>>> 2af328c0
        else:
            raise StreamlitAPIException(
                f'Column "{color_col_name}" does not appear to contain valid colors.'
            )

        # This is guaranteed to be a str because of _get_value_and_col_name
        assert isinstance(color_arg, str)
        color_arg_out = color_arg

    elif color_arg is not None:
        color_arg_out = to_int_color_tuple(color_arg)

    return color_arg_out


def _get_viewport_details(data, lat_col_name, lon_col_name, zoom):
    """Auto-set viewport when not fully specified by user."""
    min_lat = data[lat_col_name].min()
    max_lat = data[lat_col_name].max()
    min_lon = data[lon_col_name].min()
    max_lon = data[lon_col_name].max()
    center_lat = (max_lat + min_lat) / 2.0
    center_lon = (max_lon + min_lon) / 2.0
    range_lon = abs(max_lon - min_lon)
    range_lat = abs(max_lat - min_lat)

    if zoom is None:
        if range_lon > range_lat:
            longitude_distance = range_lon
        else:
            longitude_distance = range_lat
        zoom = _get_zoom_level(longitude_distance)

    return zoom, center_lat, center_lon


def _get_zoom_level(distance: float) -> int:
    """Get the zoom level for a given distance in degrees.

    See https://wiki.openstreetmap.org/wiki/Zoom_levels for reference.

    Parameters
    ----------
    distance : float
        How many degrees of longitude should fit in the map.

    Returns
    -------
    int
        The zoom level, from 0 to 20.

    """
    for i in range(len(_ZOOM_LEVELS) - 1):
        if _ZOOM_LEVELS[i + 1] < distance <= _ZOOM_LEVELS[i]:
            return i

    # For small number of points the default zoom level will be used.
    return _DEFAULT_ZOOM_LEVEL<|MERGE_RESOLUTION|>--- conflicted
+++ resolved
@@ -412,14 +412,10 @@
     if color_col_name is not None:
         # Convert color column to the right format.
         if len(data[color_col_name]) > 0 and is_color_like(data[color_col_name][0]):
-<<<<<<< HEAD
-            data[color_col_name] = data[color_col_name].apply(to_int_color_tuple)
-=======
             # Use .loc[] to avoid a SettingWithCopyWarning in some cases.
             data.loc[:, color_col_name] = data.loc[:, color_col_name].map(
                 to_int_color_tuple
             )
->>>>>>> 2af328c0
         else:
             raise StreamlitAPIException(
                 f'Column "{color_col_name}" does not appear to contain valid colors.'
