# Copyright (c) Streamlit Inc. (2018-2022) Snowflake Inc. (2022)
#
# Licensed under the Apache License, Version 2.0 (the "License");
# you may not use this file except in compliance with the License.
# You may obtain a copy of the License at
#
#     http://www.apache.org/licenses/LICENSE-2.0
#
# Unless required by applicable law or agreed to in writing, software
# distributed under the License is distributed on an "AS IS" BASIS,
# WITHOUT WARRANTIES OR CONDITIONS OF ANY KIND, either express or implied.
# See the License for the specific language governing permissions and
# limitations under the License.

"""A wrapper for simple PyDeck scatter charts."""

import copy
import json
from typing import (
    TYPE_CHECKING,
    Any,
    Collection,
    Dict,
    Iterable,
    Optional,
    Set,
    Tuple,
    Union,
    cast,
)

import pandas as pd
from typing_extensions import Final, TypeAlias

import streamlit.elements.deck_gl_json_chart as deck_gl_json_chart
from streamlit import config, type_util
from streamlit.color_util import Color, IntColorTuple, is_color_like, to_int_color_tuple
from streamlit.errors import StreamlitAPIException
from streamlit.proto.DeckGlJsonChart_pb2 import DeckGlJsonChart as DeckGlJsonChartProto
from streamlit.runtime.metrics_util import gather_metrics

if TYPE_CHECKING:
    from pandas.io.formats.style import Styler

    from streamlit.delta_generator import DeltaGenerator


Data: TypeAlias = Union[
    pd.DataFrame,
    "Styler",
    Iterable[Any],
    Dict[Any, Any],
    None,
]

# Map used as the basis for st.map.
_DEFAULT_MAP: Final[Dict[str, Any]] = dict(deck_gl_json_chart.EMPTY_MAP)

# Other default parameters for st.map.
_DEFAULT_LAT_COL_NAMES: Final = {"lat", "latitude", "LAT", "LATITUDE"}
_DEFAULT_LON_COL_NAMES: Final = {"lon", "longitude", "LON", "LONGITUDE"}
_DEFAULT_COLOR: Final = (200, 30, 0, 160)
_DEFAULT_SIZE: Final = 100
_DEFAULT_ZOOM_LEVEL: Final = 12
_ZOOM_LEVELS: Final = [
    360,
    180,
    90,
    45,
    22.5,
    11.25,
    5.625,
    2.813,
    1.406,
    0.703,
    0.352,
    0.176,
    0.088,
    0.044,
    0.022,
    0.011,
    0.005,
    0.003,
    0.001,
    0.0005,
    0.00025,
]


class MapMixin:
    @gather_metrics("map")
    def map(
        self,
        data: Data = None,
        *,
        latitude: Optional[str] = None,
        longitude: Optional[str] = None,
        color: Union[None, str, Color] = None,
        size: Union[None, str, float] = None,
        zoom: Optional[int] = None,
        use_container_width: bool = True,
    ) -> "DeltaGenerator":
<<<<<<< HEAD
        """Display a map with a scatterplot overlayed onto it.
=======
        """Display a map with a scatterplot overlaid onto it.
>>>>>>> 8d8cb75b

        This is a wrapper around ``st.pydeck_chart`` to quickly create
        scatterplot charts on top of a map, with auto-centering and auto-zoom.

        When using this command, Mapbox provides the map tiles to render map
        content. Note that Mapbox is a third-party product, the use of which is
        governed by Mapbox's Terms of Use.

        Mapbox requires users to register and provide a token before users can
        request map tiles. Currently, Streamlit provides this token for you, but
        this could change at any time. We strongly recommend all users create and
        use their own personal Mapbox token to avoid any disruptions to their
        experience. You can do this with the ``mapbox.token`` config option.

        To get a token for yourself, create an account at https://mapbox.com.
        For more info on how to set config options, see
        https://docs.streamlit.io/library/advanced-features/configuration

        Parameters
        ----------
<<<<<<< HEAD
        data : pandas.DataFrame, pandas.Styler, pyarrow.Table, numpy.ndarray,
            pyspark.sql.DataFrame, snowflake.snowpark.dataframe.DataFrame,
=======
        data : pandas.DataFrame, pandas.Styler, pyarrow.Table, numpy.ndarray,\
            pyspark.sql.DataFrame, snowflake.snowpark.dataframe.DataFrame,\
>>>>>>> 8d8cb75b
            snowflake.snowpark.table.Table, Iterable, dict, or None
            The data to be plotted.

        latitude : str or None
            The name of the column containing the latitude coordinates of
            the datapoints in the chart. This argument can only be supplied
            by keyword.

            If None, the latitude data will come from any column named 'lat',
            'latitude', 'LAT', or 'LATITUDE'.

        longitude : str or None
            The name of the column containing the longitude coordinates of
            the datapoints in the chart. This argument can only be supplied
            by keyword.

            If None, the longitude data will come from any column named 'lon',
            'longitude', 'LON', or 'LONGITUDE'.

        color : str or tuple or None
            The color of the circles representing each datapoint. This argument
            can only be supplied by keyword.

            Can be:
<<<<<<< HEAD
            - None, to use the default color.
            - A hex string like "#ffaa00" or "#ffaa0088".
            - An RGB or RGBA tuple with the red, green, blue, and alpha
              components specified as ints from 0 to 255 or floats from 0.0 to
              1.0.
            - The name of the column to use for the color. Cells in this column
=======

            * None, to use the default color.
            * A hex string like "#ffaa00" or "#ffaa0088".
            * An RGB or RGBA tuple with the red, green, blue, and alpha
              components specified as ints from 0 to 255 or floats from 0.0 to
              1.0.
            * The name of the column to use for the color. Cells in this column
>>>>>>> 8d8cb75b
              should contain colors represented as a hex string or color tuple,
              as described above.

        size : str or float or None
            The size of the circles representing each point, in meters. This
            argument can only be supplied by keyword.

            This can be:

<<<<<<< HEAD
            - None, to use the default size.
            - A number like 100, to specify a single size to use for all
              datapoints.
            - The name of the column to use for the size. This allows each
=======
            * None, to use the default size.
            * A number like 100, to specify a single size to use for all
              datapoints.
            * The name of the column to use for the size. This allows each
>>>>>>> 8d8cb75b
              datapoint to be represented by a circle of a different size.

        zoom : int
            Zoom level as specified in
            https://wiki.openstreetmap.org/wiki/Zoom_levels.
            This argument can only be supplied by keyword.

        use_container_width: bool
            If True, set the chart width to the column width. This takes
            precedence over the width argument.
            This argument can only be supplied by keyword.

        Examples
        --------
        >>> import streamlit as st
        >>> import pandas as pd
        >>> import numpy as np
        >>>
        >>> df = pd.DataFrame(
        ...     np.random.randn(1000, 2) / [50, 50] + [37.76, -122.4],
        ...     columns=['lat', 'lon'])
        ...
        >>> st.map(df)

        .. output::
           https://doc-map.streamlit.app/
           height: 600px

        You can also customize the size and color of the datapoints:

        >>> st.map(df, size=20, color='#0044ff')

        And finally, you can choose different columns to use for the latitude
        and longitude components, as well as set size and color of each
        datapoint dynamically based on other columns:

        >>> import streamlit as st
        >>> import pandas as pd
        >>> import numpy as np
        >>>
        >>> df = pd.DataFrame({
        ...     "col1": np.random.randn(1000) / 50 + 37.76,
        ...     "col2": np.random.randn(1000) / 50 + -122.4,
        ...     "col3": np.random.randn(1000) * 100,
        ...     "col4": np.random.rand(1000, 4).tolist(),
        ... })
        >>>
        >>> st.map(df,
        ...     latitude='col1',
        ...     longitude='col2',
        ...     size='col3',
        ...     color='col4')

        .. output::
           https://doc-map-color.streamlit.app/
           height: 600px

        You can also customize the size and color of the datapoints:

        >>> st.map(df, size=20, color='#0044ff')

        And, finally, you can choose different columns to use for the latitude
        and longitude components, as well as set size and color of each
        datapoint dynamically based on other columns:

        ... df = pd.DataFrame({
        ...     "col1": np.random.randn(1000) / 50 + 37.76,
        ...     "col2": np.random.randn(1000) / 50 + -122.4,
        ...     "col3": np.random.randn(1000) * 100,
        ...     "col4": np.random.rand(1000, 4).tolist(),
        ... }
        ...
        >>> st.map(df,
        ...     latitude='col1',
        ...     longitude='col2',
        ...     size='col3',
        ...     color='col4')

        """
        # This feature was turned off while we investigate why different
        # map styles cause DeckGL to crash.
        #
        # For reference, this was the docstring for map_style:
        #
        #   map_style : str or None
        #       One of Mapbox's map style URLs. A full list can be found here:
        #       https://docs.mapbox.com/api/maps/styles/#mapbox-styles
        #
        #       This feature requires a Mapbox token. See the top of these docs
        #       for information on how to get one and set it up in Streamlit.
        #
        map_style = None

        map_proto = DeckGlJsonChartProto()
        map_proto.json = to_deckgl_json(
            data, latitude, longitude, size, color, map_style, zoom
        )
        map_proto.use_container_width = use_container_width
        return self.dg._enqueue("deck_gl_json_chart", map_proto)

    @property
    def dg(self) -> "DeltaGenerator":
        """Get our DeltaGenerator."""
        return cast("DeltaGenerator", self)


def to_deckgl_json(
    data: Data,
    lat: Optional[str],
    lon: Optional[str],
    size: Union[None, str, float],
    color: Union[None, str, Collection[float]],
    map_style: Optional[str],
    zoom: Optional[int],
) -> str:
    if data is None:
        return json.dumps(_DEFAULT_MAP)

    # TODO(harahu): iterables don't have the empty attribute. This is either
    # a bug, or the documented data type is too broad. One or the other
    # should be addressed
    if hasattr(data, "empty") and data.empty:
        return json.dumps(_DEFAULT_MAP)

    df = type_util.convert_anything_to_df(data)

    lat_col_name = _get_lat_or_lon_col_name(df, "latitude", lat, _DEFAULT_LAT_COL_NAMES)
    lon_col_name = _get_lat_or_lon_col_name(
        df, "longitude", lon, _DEFAULT_LON_COL_NAMES
    )
    size_arg, size_col_name = _get_value_and_col_name(df, size, _DEFAULT_SIZE)
    color_arg, color_col_name = _get_value_and_col_name(df, color, _DEFAULT_COLOR)

    # Drop columns we're not using.
    # (Sort for tests)
    used_columns = sorted(
        [
            c
            for c in {lat_col_name, lon_col_name, size_col_name, color_col_name}
            if c is not None
        ]
    )
    df = df[used_columns]

    color_arg = _convert_color_arg_or_column(df, color_arg, color_col_name)

    zoom, center_lat, center_lon = _get_viewport_details(
        df, lat_col_name, lon_col_name, zoom
    )

    default = copy.deepcopy(_DEFAULT_MAP)
    default["initialViewState"]["latitude"] = center_lat
    default["initialViewState"]["longitude"] = center_lon
    default["initialViewState"]["zoom"] = zoom
    default["layers"] = [
        {
            "@@type": "ScatterplotLayer",
            "getPosition": f"@@=[{lon_col_name}, {lat_col_name}]",
            "getRadius": size_arg,
            "radiusMinPixels": 3,
            "radiusUnits": "meters",
            "getFillColor": color_arg,
            "data": df.to_dict("records"),
        }
    ]

    if map_style:
        if not config.get_option("mapbox.token"):
            raise StreamlitAPIException(
                "You need a Mapbox token in order to select a map type. "
                "Refer to the docs for st.map for more information."
            )
        default["mapStyle"] = map_style

    return json.dumps(default)


def _get_lat_or_lon_col_name(
    data: pd.DataFrame,
    human_readable_name: str,
    col_name_from_user: Optional[str],
    default_col_names: Set[str],
) -> str:
    """Returns the column name to be used for latitude or longitude."""

    if isinstance(col_name_from_user, str) and col_name_from_user in data.columns:
        col_name = col_name_from_user

    else:
        # Try one of the default col_names:
        candidate_col_name = None

        for c in default_col_names:
            if c in data.columns:
                candidate_col_name = c
                break

        if candidate_col_name is None:
            formatted_allowed_col_name = ", ".join(map(repr, sorted(default_col_names)))
            formmated_col_names = ", ".join(map(repr, list(data.columns)))

            raise StreamlitAPIException(
                f"Map data must contain a {human_readable_name} column named: "
                f"{formatted_allowed_col_name}. Existing columns: {formmated_col_names}"
            )
        else:
            col_name = candidate_col_name

    # Check that the column is well-formed.
    # IMPLEMENTATION NOTE: We can't use isnull().values.any() because .values can return
    # ExtensionArrays, which don't have a .any() method.
    # (Read about ExtensionArrays here: # https://pandas.pydata.org/community/blog/extension-arrays.html)
    # However, after a performance test I found the solution below runs basically as
    # fast as .values.any().
    if any(data[col_name].isnull().array):
        raise StreamlitAPIException(
            f"Column {col_name} is not allowed to contain null values, such "
            "as NaN, NaT, or None."
        )

    return col_name
<<<<<<< HEAD


def _get_value_and_col_name(
    data: pd.DataFrame,
    value_or_name: Any,
    default_value: Any,
) -> Tuple[Any, Optional[str]]:
    """Take a value_or_name passed in by the Streamlit developer and return a PyDeck
    argument and column name for that property.

    This is used for the size and color properties of the chart.

=======


def _get_value_and_col_name(
    data: pd.DataFrame,
    value_or_name: Any,
    default_value: Any,
) -> Tuple[Any, Optional[str]]:
    """Take a value_or_name passed in by the Streamlit developer and return a PyDeck
    argument and column name for that property.

    This is used for the size and color properties of the chart.

>>>>>>> 8d8cb75b
    Example:
    - If the user passes size=None, this returns the default size value and no column.
    - If the user passes size=42, this returns 42 and no column.
    - If the user passes size="my_col_123", this returns "@@=my_col_123" and "my_col_123".
    """

    pydeck_arg: Union[str, float]

    if isinstance(value_or_name, str) and value_or_name in data.columns:
        col_name = value_or_name
        pydeck_arg = f"@@={col_name}"
    else:
        col_name = None

        if value_or_name is None:
            pydeck_arg = default_value
        else:
            pydeck_arg = value_or_name

    return pydeck_arg, col_name


def _convert_color_arg_or_column(
    data: pd.DataFrame,
    color_arg: Union[str, Color],
    color_col_name: Optional[str],
) -> Union[None, str, IntColorTuple]:
    """Converts color to a format accepted by PyDeck.

    For example:
    - If color_arg is "#fff", then returns (255, 255, 255, 255).
    - If color_col_name is "my_col_123", then it converts everything in column my_col_123 to
      an accepted color format such as (0, 100, 200, 255).

    NOTE: This function mutates the data argument.
    """

    color_arg_out: Union[None, str, IntColorTuple] = None

    if color_col_name is not None:
        # Convert color column to the right format.
        if len(data[color_col_name]) > 0 and is_color_like(data[color_col_name][0]):
            # Use .loc[] to avoid a SettingWithCopyWarning in some cases.
            data.loc[:, color_col_name] = data.loc[:, color_col_name].map(
                to_int_color_tuple
            )
        else:
            raise StreamlitAPIException(
                f'Column "{color_col_name}" does not appear to contain valid colors.'
            )

        # This is guaranteed to be a str because of _get_value_and_col_name
        assert isinstance(color_arg, str)
        color_arg_out = color_arg

    elif color_arg is not None:
        color_arg_out = to_int_color_tuple(color_arg)

    return color_arg_out


def _get_viewport_details(data, lat_col_name, lon_col_name, zoom):
    """Auto-set viewport when not fully specified by user."""
    min_lat = data[lat_col_name].min()
    max_lat = data[lat_col_name].max()
    min_lon = data[lon_col_name].min()
    max_lon = data[lon_col_name].max()
    center_lat = (max_lat + min_lat) / 2.0
    center_lon = (max_lon + min_lon) / 2.0
    range_lon = abs(max_lon - min_lon)
    range_lat = abs(max_lat - min_lat)

    if zoom is None:
        if range_lon > range_lat:
            longitude_distance = range_lon
        else:
            longitude_distance = range_lat
        zoom = _get_zoom_level(longitude_distance)

    return zoom, center_lat, center_lon


def _get_zoom_level(distance: float) -> int:
    """Get the zoom level for a given distance in degrees.

    See https://wiki.openstreetmap.org/wiki/Zoom_levels for reference.

    Parameters
    ----------
    distance : float
        How many degrees of longitude should fit in the map.

    Returns
    -------
    int
        The zoom level, from 0 to 20.

    """
    for i in range(len(_ZOOM_LEVELS) - 1):
        if _ZOOM_LEVELS[i + 1] < distance <= _ZOOM_LEVELS[i]:
            return i

    # For small number of points the default zoom level will be used.
    return _DEFAULT_ZOOM_LEVEL<|MERGE_RESOLUTION|>--- conflicted
+++ resolved
@@ -100,11 +100,7 @@
         zoom: Optional[int] = None,
         use_container_width: bool = True,
     ) -> "DeltaGenerator":
-<<<<<<< HEAD
-        """Display a map with a scatterplot overlayed onto it.
-=======
         """Display a map with a scatterplot overlaid onto it.
->>>>>>> 8d8cb75b
 
         This is a wrapper around ``st.pydeck_chart`` to quickly create
         scatterplot charts on top of a map, with auto-centering and auto-zoom.
@@ -125,13 +121,8 @@
 
         Parameters
         ----------
-<<<<<<< HEAD
-        data : pandas.DataFrame, pandas.Styler, pyarrow.Table, numpy.ndarray,
-            pyspark.sql.DataFrame, snowflake.snowpark.dataframe.DataFrame,
-=======
         data : pandas.DataFrame, pandas.Styler, pyarrow.Table, numpy.ndarray,\
             pyspark.sql.DataFrame, snowflake.snowpark.dataframe.DataFrame,\
->>>>>>> 8d8cb75b
             snowflake.snowpark.table.Table, Iterable, dict, or None
             The data to be plotted.
 
@@ -156,14 +147,6 @@
             can only be supplied by keyword.
 
             Can be:
-<<<<<<< HEAD
-            - None, to use the default color.
-            - A hex string like "#ffaa00" or "#ffaa0088".
-            - An RGB or RGBA tuple with the red, green, blue, and alpha
-              components specified as ints from 0 to 255 or floats from 0.0 to
-              1.0.
-            - The name of the column to use for the color. Cells in this column
-=======
 
             * None, to use the default color.
             * A hex string like "#ffaa00" or "#ffaa0088".
@@ -171,7 +154,6 @@
               components specified as ints from 0 to 255 or floats from 0.0 to
               1.0.
             * The name of the column to use for the color. Cells in this column
->>>>>>> 8d8cb75b
               should contain colors represented as a hex string or color tuple,
               as described above.
 
@@ -181,17 +163,10 @@
 
             This can be:
 
-<<<<<<< HEAD
-            - None, to use the default size.
-            - A number like 100, to specify a single size to use for all
-              datapoints.
-            - The name of the column to use for the size. This allows each
-=======
             * None, to use the default size.
             * A number like 100, to specify a single size to use for all
               datapoints.
             * The name of the column to use for the size. This allows each
->>>>>>> 8d8cb75b
               datapoint to be represented by a circle of a different size.
 
         zoom : int
@@ -249,27 +224,6 @@
            https://doc-map-color.streamlit.app/
            height: 600px
 
-        You can also customize the size and color of the datapoints:
-
-        >>> st.map(df, size=20, color='#0044ff')
-
-        And, finally, you can choose different columns to use for the latitude
-        and longitude components, as well as set size and color of each
-        datapoint dynamically based on other columns:
-
-        ... df = pd.DataFrame({
-        ...     "col1": np.random.randn(1000) / 50 + 37.76,
-        ...     "col2": np.random.randn(1000) / 50 + -122.4,
-        ...     "col3": np.random.randn(1000) * 100,
-        ...     "col4": np.random.rand(1000, 4).tolist(),
-        ... }
-        ...
-        >>> st.map(df,
-        ...     latitude='col1',
-        ...     longitude='col2',
-        ...     size='col3',
-        ...     color='col4')
-
         """
         # This feature was turned off while we investigate why different
         # map styles cause DeckGL to crash.
@@ -413,7 +367,6 @@
         )
 
     return col_name
-<<<<<<< HEAD
 
 
 def _get_value_and_col_name(
@@ -426,20 +379,6 @@
 
     This is used for the size and color properties of the chart.
 
-=======
-
-
-def _get_value_and_col_name(
-    data: pd.DataFrame,
-    value_or_name: Any,
-    default_value: Any,
-) -> Tuple[Any, Optional[str]]:
-    """Take a value_or_name passed in by the Streamlit developer and return a PyDeck
-    argument and column name for that property.
-
-    This is used for the size and color properties of the chart.
-
->>>>>>> 8d8cb75b
     Example:
     - If the user passes size=None, this returns the default size value and no column.
     - If the user passes size=42, this returns 42 and no column.
